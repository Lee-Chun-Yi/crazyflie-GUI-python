import socket, struct, threading, time
import tkinter as tk
from tkinter import ttk, scrolledtext

from .models import SharedState
from .config import load_config, save_config
from .link import LinkManager
from .control import UDPInput, SetpointLoop, PWMSetpointLoop
import cflib.crtp

UDP_COORD_PORT = 51002
RADIO_BITRATES = ("2M", "1M", "250K")

class App(tk.Tk):
    def __init__(self):
        super().__init__()
        self.title("Crazyflie GUI — VBAT: 0.00 V")
        try: self.state("zoomed")
        except Exception: pass
        try: ttk.Style().theme_use("clam")
        except Exception: pass

        self.state_model = SharedState()
        self.cfg = load_config()
        self.link: LinkManager|None = None
        self.cf = None

        self._coords_running = False
        self._coords_thread: threading.Thread|None = None

        root = ttk.Frame(self, padding=8); root.pack(fill=tk.BOTH, expand=True)

        # --- Connection bar ---
        top = ttk.Frame(root); top.pack(fill=tk.X)
        ttk.Label(top, text="Interface:").pack(side=tk.LEFT)
        self.iface_var = tk.StringVar(value="radio")
        self.iface_combo = ttk.Combobox(top, textvariable=self.iface_var, width=16, values=["radio"], state="readonly")
        self.iface_combo.pack(side=tk.LEFT, padx=6)
        self.iface_combo.bind("<<ComboboxSelected>>", lambda *_: self._rebuild_uri())

        self.btn_conn = ttk.Button(top, text="Connect", command=self.on_connect)
        self.btn_disc = ttk.Button(top, text="Disconnect", command=self.on_disconnect, state=tk.DISABLED)
        self.btn_scan = ttk.Button(top, text="Scan", command=self._on_scan)
        self.btn_conn.pack(side=tk.LEFT, padx=(6,0)); self.btn_disc.pack(side=tk.LEFT, padx=(6,0)); self.btn_scan.pack(side=tk.LEFT, padx=(6,0))

        ttk.Label(top, text="Channel:").pack(side=tk.LEFT, padx=(12,0))
        self.chan_var = tk.IntVar(value=99)
        ttk.Spinbox(top, from_=0, to=125, width=5, textvariable=self.chan_var, command=self._rebuild_uri).pack(side=tk.LEFT, padx=(4,12))
        ttk.Label(top, text="Bitrate:").pack(side=tk.LEFT)
        self.rate_var = tk.StringVar(value="2M")
        self.rate_combo = ttk.Combobox(top, textvariable=self.rate_var, width=6, values=list(RADIO_BITRATES), state="readonly")
        self.rate_combo.pack(side=tk.LEFT, padx=(4,12))
        self.rate_combo.bind("<<ComboboxSelected>>", lambda *_: self._rebuild_uri())
        ttk.Label(top, text="Address:").pack(side=tk.LEFT)
        self.addr_var = tk.StringVar(value="0xE7E7E7E7E7")
        addr_e = ttk.Entry(top, width=14, textvariable=self.addr_var); addr_e.pack(side=tk.LEFT, padx=(4,12))
        addr_e.bind("<KeyRelease>", lambda *_: self._rebuild_uri())

        # MRU
        self.uri_var = tk.StringVar()
        self.mru_var = tk.StringVar()
        self.mru_combo = ttk.Combobox(top, textvariable=self.mru_var, width=40, values=self.cfg.recent_uris, state="readonly")
        self.mru_combo.pack(side=tk.LEFT)
        self.mru_combo.bind("<<ComboboxSelected>>", self._on_select_mru)
        self._rebuild_uri()

        # Telemetry top-right
        style = ttk.Style(self)
        style.configure("Telemetry.TLabel", font=("Segoe UI", 12, "bold"), foreground="#0044cc")
        self.lbl_vbat = ttk.Label(top, text="VBAT: -- V", style="Telemetry.TLabel")
        self.lbl_vbat.pack(side=tk.RIGHT, padx=(12,0))
        self.lbl_rssi = ttk.Label(top, text="RSSI: --", style="Telemetry.TLabel")
        self.lbl_rssi.pack(side=tk.RIGHT, padx=(12,0))
        self.lbl_latency = ttk.Label(top, text="Latency: -- ms", style="Telemetry.TLabel")
        self.lbl_latency.pack(side=tk.RIGHT, padx=(12,0))

        # --- Main split ---
        split = ttk.Panedwindow(root, orient=tk.HORIZONTAL); split.pack(fill=tk.BOTH, expand=True, pady=(8,0))

        # Left: Notebook with two tabs (Controls, Log Parameter)
        left_frame = ttk.Frame(split)
        self.nb = ttk.Notebook(left_frame)
        tab_controls = ttk.Frame(self.nb)
        tab_logparam = ttk.Frame(self.nb)
        self.nb.add(tab_controls, text="Controls")
        self.nb.add(tab_logparam, text="Log Parameter")
        self.nb.pack(fill=tk.BOTH, expand=True)
        split.add(left_frame, weight=0)

        # Build tabs
        self._build_controls_tab(tab_controls)
        self._build_log_param_tab(tab_logparam)

        # Right: Console
        right = ttk.Labelframe(split, text="Console", padding=6)
        self.console = scrolledtext.ScrolledText(right, height=18, state="disabled")
        self.console.pack(fill=tk.BOTH, expand=True)
        split.add(right, weight=1)

        # timers
        self.after(250, self._ui_tick)
        self.protocol("WM_DELETE_WINDOW", self.on_close)

        # background UDP reader
        self.udp = UDPInput(self.state_model)
        self.udp.start()

        self.setpoints: SetpointLoop|None = None
        self.pwm_loop: PWMSetpointLoop|None = None

    # ---- helpers ----
    def log(self, s: str):
        self.console.configure(state='normal'); self.console.insert('end', s + '\n')
        self.console.configure(state='disabled'); self.console.see('end')

    # ---- Controls tab ----
    def _build_controls_tab(self, parent):
        # XYZ → MATLAB
        xyz = ttk.Labelframe(parent, text="XYZ → MATLAB (UDP 51002)", padding=8); xyz.pack(fill=tk.X)
        row = ttk.Frame(xyz); row.pack(fill=tk.X, pady=(0,6))
        ttk.Label(row, text="X").grid(row=0, column=0, padx=(0,4))
        ttk.Label(row, text="Y").grid(row=0, column=2, padx=(12,4))
        ttk.Label(row, text="Z").grid(row=0, column=4, padx=(12,4))
        self.x_var = tk.StringVar(value="0.0"); self.y_var = tk.StringVar(value="0.0"); self.z_var = tk.StringVar(value="0.0")
        ttk.Entry(row, width=10, textvariable=self.x_var).grid(row=0, column=1)
        ttk.Entry(row, width=10, textvariable=self.y_var).grid(row=0, column=3)
        ttk.Entry(row, width=10, textvariable=self.z_var).grid(row=0, column=5)

        row2 = ttk.Frame(xyz); row2.pack(fill=tk.X)
        ttk.Label(row2, text="Rate (Hz)").pack(side=tk.LEFT)
        self.xyz_hz_var = tk.IntVar(value=20)
        ttk.Spinbox(row2, from_=1, to=500, width=6, textvariable=self.xyz_hz_var).pack(side=tk.LEFT, padx=(4,12))
        self.btn_xyz_start = ttk.Button(row2, text="Start setpoints → MATLAB", command=self.start_coords)
        self.btn_xyz_stop  = ttk.Button(row2, text="Stop setpoints", state=tk.DISABLED, command=self.stop_coords)
        self.btn_xyz_start.pack(side=tk.LEFT); self.btn_xyz_stop.pack(side=tk.LEFT, padx=6)

<<<<<<< HEAD
        # Control mode notebook
        self.ctrl_nb = ttk.Notebook(parent)
        tab2 = ttk.Frame(self.ctrl_nb)
        tab4 = ttk.Frame(self.ctrl_nb)
        self.ctrl_nb.add(tab2, text="2-PID Controls")
        self.ctrl_nb.add(tab4, text="4-PID Controls")
        self.ctrl_nb.pack(fill=tk.X, pady=(8,0))
        self.ctrl_nb.bind("<<NotebookTabChanged>>", self._on_ctrl_tab_change)

        # --- 2-PID tab (RPYT setpoints) ---
        fc = ttk.Labelframe(tab2, text="Flight Control", padding=8)
        fc.pack(fill=tk.X)
=======
        # Arm button
        self.btn_arm = ttk.Button(parent, text="Arm", command=self._arm_cf, state=tk.DISABLED)
        self.btn_arm.pack(anchor=tk.W, pady=(8,0))

        # Flight Control
        fc = ttk.Labelframe(parent, text="Flight Control", padding=8)
        fc.pack(fill=tk.X, pady=(8,0))
>>>>>>> b86f7afe
        self.btn_sp_start = ttk.Button(fc, text="Start", command=self._sp_start)
        self.btn_sp_stop  = ttk.Button(fc, text="Stop",  command=self._sp_stop, state=tk.DISABLED)
        self.btn_sp_start.pack(side=tk.LEFT)
        self.btn_sp_stop.pack(side=tk.LEFT, padx=(6,12))
        self.sp_hz_var = tk.IntVar(value=100)
        ttk.Label(fc, text="Rate (Hz)").pack(side=tk.LEFT)
        ttk.Spinbox(fc, from_=1, to=1000, width=6, textvariable=self.sp_hz_var).pack(side=tk.LEFT, padx=(4,0))
        self.lbl_sp_actual = ttk.Label(fc, text="Actual: -- Hz")
        self.lbl_sp_actual.pack(side=tk.LEFT, padx=(12,0))

        # --- 4-PID tab (PWM direct) ---
        pwmf = ttk.Labelframe(tab4, text="PWM Control", padding=8)
        pwmf.pack(fill=tk.X)
        rowp = ttk.Frame(pwmf); rowp.pack(fill=tk.X)
        self.pwm_vars = [tk.StringVar(value="0") for _ in range(4)]
        for i, var in enumerate(self.pwm_vars):
            ttk.Label(rowp, text=f"m{i+1}").grid(row=0, column=2*i, padx=(0,4))
            ttk.Entry(rowp, width=8, textvariable=var, state="readonly").grid(row=0, column=2*i+1, padx=(0,8))
        rowb = ttk.Frame(pwmf); rowb.pack(fill=tk.X, pady=(8,0))
        self.btn_pwm_start = ttk.Button(rowb, text="Start", command=self._pwm_start)
        self.btn_pwm_stop  = ttk.Button(rowb, text="Stop", command=self._pwm_stop, state=tk.DISABLED)
        self.btn_pwm_start.pack(side=tk.LEFT)
        self.btn_pwm_stop.pack(side=tk.LEFT, padx=(6,12))

        # Safety (common)
        safe = ttk.Labelframe(parent, text="Safety", padding=8); safe.pack(fill=tk.X, pady=(8,0))
        ttk.Button(safe, text="Emergency stop (RPYT=0,0,0,0)", command=self.emergency_stop).pack(side=tk.LEFT)
        ttk.Button(safe, text="Land (ramp down)", command=self.land).pack(side=tk.LEFT, padx=8)

    # ---- Log Parameter tab (alias used in __init__) ----
    def _build_log_param_tab(self, parent):
        """Compatibility alias so __init__ can call either name."""
        return self._build_logs_tab(parent)

    # ---- Log Parameter tab (implementation) ----
    def _build_logs_tab(self, parent):
        # 建立打勾圖案
        check_font = ("Segoe UI Symbol", 12)
        self.check_symbol = tk.Label(parent, text="✔", font=check_font, fg="green")
        self.empty_symbol = tk.Label(parent, text="  ", font=check_font)

        # 嘗試從 ttk.Style 取得背景色，若取不到則用系統預設顏色
        style = ttk.Style()
        try:
            bg_color = style.lookup("TFrame", "background")
            if not bg_color:
                bg_color = self.cget("background")
        except Exception:
            bg_color = self.cget("background")

        # Mapping of internal log keys -> checkbox labels displayed in the UI
        # Keys are stored in lowercase for easy lookup later when samples are
        # appended.  Using a tuple (key, label) keeps display text unchanged
        # while normalising access.
        log_items = [
            ("x", "X"), ("y", "Y"), ("z", "Z"),
            ("rot_x", "Rot_X"), ("rot_y", "Rot_Y"), ("rot_z", "Rot_Z"),
            ("roll", "Roll"), ("pitch", "Pitch"), ("yaw", "Yaw"),
            ("thrust", "Thrust"),
        ]
        self.log_opts = {}

        for key, label in log_items:
            var = tk.BooleanVar(value=False)
            self.log_opts[key] = var
            cb = tk.Checkbutton(
                parent,
                text=label,
                variable=var,
                font=("Segoe UI", 10),
                selectimage=None,
                indicatoron=True,
                bg=bg_color,                # 勾選框背景
                activebackground=bg_color   # 滑鼠移上去背景
            )
            cb.pack(anchor="w", pady=1)




    # ---- connection ----
    def on_connect(self):
        """Blocking connect (keep console lines)."""
        uri = (self.uri_var.get() or "").strip()
        if not uri:
            self.log("No URI"); return
        self.log("Connecting...")
        try:
            self.link = LinkManager(self.state_model, uri); self.link.connect()
            self.cf = self.link.cf
            self.btn_conn.configure(state=tk.DISABLED); self.btn_disc.configure(state=tk.NORMAL)
            self.btn_arm.configure(state=tk.NORMAL)
            uris = [u for u in [uri] + self.cfg.recent_uris if u and u != uri]
            self.cfg.recent_uris = [uri] + uris[:7]; save_config(self.cfg)
            self.mru_combo.configure(values=self.cfg.recent_uris)
            self.log(f"Connected: {uri}")
        except Exception as e:
            self.log(f"Connect failed: {e}")

    def on_disconnect(self):
        try:
            if self.setpoints: self.setpoints.stop(); self.setpoints=None
            if self.pwm_loop: self.pwm_loop.stop(); self.pwm_loop=None
            if self.link: self.link.disconnect(); self.link=None
            self.cf = None
            self.btn_conn.configure(state=tk.NORMAL); self.btn_disc.configure(state=tk.DISABLED)
            self.btn_arm.configure(state=tk.DISABLED)
            if hasattr(self, "lbl_status"):
                self.lbl_status.configure(text=" | Disconnected")
            self.log("Disconnected")
        except Exception as e:
            self.log(f"Disconnect error: {e}")

    # ---- XYZ → MATLAB ----
    def start_coords(self):
        if self._coords_running: return
        self._coords_running = True
        self.btn_xyz_start.configure(state=tk.DISABLED); self.btn_xyz_stop.configure(state=tk.NORMAL)
        self.log("Start sending XYZ to MATLAB")
        t = threading.Thread(target=self._coords_loop, daemon=True); t.start(); self._coords_thread = t

    def stop_coords(self):
        if not self._coords_running: return
        self._coords_running = False
        self.btn_xyz_start.configure(state=tk.NORMAL); self.btn_xyz_stop.configure(state=tk.DISABLED)
        self.log("Stop sending XYZ")

    def _coords_loop(self):
        sock = socket.socket(socket.AF_INET, socket.SOCK_DGRAM)
        try:
            while self._coords_running:
                try:
                    x = float(self.x_var.get() or 0.0); y = float(self.y_var.get() or 0.0); z = float(self.z_var.get() or 0.0)
                    sock.sendto(struct.pack("<3f", x, y, z), ("127.0.0.1", UDP_COORD_PORT))
                except Exception:
                    pass
                hz = max(1, int(self.xyz_hz_var.get() or 20))
                time.sleep(1.0/float(hz))
        finally:
            sock.close()

    # ---- Setpoint loop (CF) ----
    def _sp_start(self):
        if self.pwm_loop and self.pwm_loop.is_running():
            self._pwm_stop()
        if not self.link:
            self.log("Not connected"); return
        if not self.setpoints:
            self.setpoints = SetpointLoop(self.state_model, self.link, rate_hz=int(self.sp_hz_var.get()))
        self.setpoints.set_rate(int(self.sp_hz_var.get()))
        self.setpoints.start()
        self.btn_sp_start.configure(state=tk.DISABLED); self.btn_sp_stop.configure(state=tk.NORMAL)
        self.log(f"Setpoint loop started @ {self.setpoints.get_rate()} Hz")

    def _sp_stop(self):
        if self.setpoints: self.setpoints.stop()
        self.btn_sp_start.configure(state=tk.NORMAL); self.btn_sp_stop.configure(state=tk.DISABLED)
        self.log("Setpoint loop stopped")

<<<<<<< HEAD
    # ---- PWM loop ----
    def _pwm_start(self):
        if self.setpoints and self.setpoints.is_running():
            self._sp_stop()
        if not self.link:
            self.log("Not connected"); return
        if not self.pwm_loop:
            self.pwm_loop = PWMSetpointLoop(self.link)
        self.pwm_loop.start()
        self.btn_pwm_start.configure(state=tk.DISABLED); self.btn_pwm_stop.configure(state=tk.NORMAL)
        self.log("4PID loop started")

    def _pwm_stop(self):
        if self.pwm_loop: self.pwm_loop.stop()
        self.btn_pwm_start.configure(state=tk.NORMAL); self.btn_pwm_stop.configure(state=tk.DISABLED)
        self.log("4PID loop stopped")

    def _on_ctrl_tab_change(self, *_):
        if not hasattr(self, 'ctrl_nb'):
            return
        tab = self.ctrl_nb.tab(self.ctrl_nb.select(), "text")
        if tab == "2-PID Controls":
            if self.pwm_loop and self.pwm_loop.is_running():
                self._pwm_stop()
        elif tab == "4-PID Controls":
            if self.setpoints and self.setpoints.is_running():
                self._sp_stop()
=======
    def _arm_cf(self):
        try:
            if self.cf:
                self.cf.platform.send_arming_request(True)
                self.log("Arming request sent")
        except Exception as e:
            self.log(f"Arming request failed: {e}")
>>>>>>> b86f7afe

    # ---- Safety ----
    def emergency_stop(self):
        try:
            if self.link: self.link.send_setpoint(0.0, 0.0, 0.0, 0)
            self.log("Emergency stop (RPYT=0,0,0,0) sent")
        except Exception as e:
            self.log(f"Emergency stop failed: {e}")

    def land(self):
        def _ramp():
            try:
                if not self.link: self.log("Not connected"); return
                steps, T = 20, 2.5; thrust = 48000
                for i in range(steps):
                    level = int(thrust * (1 - (i+1)/steps))
                    self.link.send_setpoint(0.0, 0.0, 0.0, max(level, 0))
                    time.sleep(T/steps)
                self.link.send_setpoint(0.0, 0.0, 0.0, 0)
                self.log("Land complete")
            except Exception as e:
                self.log(f"Land error: {e}")
        threading.Thread(target=_ramp, daemon=True).start()

    # ---- logging of selected params ----
    def _append_log_params_sample(self):
        """Append one sample to state_model.log_buf only for checked items."""
        sample = {}
        # positions from GUI
        try:
            if self.log_opts["x"].get():
                sample["x"] = float(self.x_var.get() or 0.0)
            if self.log_opts["y"].get():
                sample["y"] = float(self.y_var.get() or 0.0)
            if self.log_opts["z"].get():
                sample["z"] = float(self.z_var.get() or 0.0)
        except Exception:
            pass
        # rotations / setpoints from SharedState.rpyth (roll/pitch/yaw/thrust)
        try:
            with self.state_model.lock:
                rpyth = self.state_model.rpyth
                if self.log_opts["rot_x"].get():
                    sample["rot_x"] = float(rpyth.get("roll", 0.0))
                if self.log_opts["rot_y"].get():
                    sample["rot_y"] = float(rpyth.get("pitch", 0.0))
                if self.log_opts["rot_z"].get():
                    sample["rot_z"] = float(rpyth.get("yaw", 0.0))
                if self.log_opts.get("roll") and self.log_opts["roll"].get():
                    sample["roll"] = float(rpyth.get("roll", 0.0))
                if self.log_opts.get("pitch") and self.log_opts["pitch"].get():
                    sample["pitch"] = float(rpyth.get("pitch", 0.0))
                if self.log_opts.get("yaw") and self.log_opts["yaw"].get():
                    sample["yaw"] = float(rpyth.get("yaw", 0.0))
                if self.log_opts.get("thrust") and self.log_opts["thrust"].get():
                    sample["thrust"] = float(rpyth.get("thrust", 0.0))
        except Exception:
            pass
        if sample:
            try:
                ts = time.time()
                with self.state_model.lock:
                    self.state_model.log_buf.append((ts, sample))
            except Exception:
                pass

    # ---- UI tick ----
    def _ui_tick(self):
        # telemetry heads-up
        with self.state_model.lock:
            v = float(self.state_model.vbat or 0.0)
            rssi = getattr(self.state_model, 'rssi', float('nan'))
            lat = getattr(self.state_model, 'latency_ms', float('nan'))
        self.title(f"Crazyflie GUI — VBAT: {v:.2f} V"); self.lbl_vbat.configure(text=f"VBAT: {v:.2f} V")
        self.lbl_rssi.configure(text=f"RSSI: {rssi:.0f} dBm" if rssi==rssi else "RSSI: --")
        self.lbl_latency.configure(text=f"Latency: {lat:.1f} ms" if lat==lat else "Latency: -- ms")

        # setpoint loop actual rate label (if available)
        try:
            if self.setpoints and self.setpoints.is_running():
                ar = self.setpoints.get_actual_rate()
                self.lbl_sp_actual.configure(text=f"Actual: {ar:.1f} Hz")
            else:
                self.lbl_sp_actual.configure(text="Actual: -- Hz")
        except Exception:
            pass

        # update PWM display fields
        try:
            if self.pwm_loop:
                for i, var in enumerate(self.pwm_vars):
                    var.set(str(int(self.pwm_loop.last_pwm[i])))
        except Exception:
            pass

        # record only selected parameters
        self._append_log_params_sample()

        self.after(250, self._ui_tick)

    def on_close(self):
        try:
            self._coords_running = False
            if self.setpoints: self.setpoints.stop()
            if self.pwm_loop: self.pwm_loop.stop()
            if self.link: self.link.disconnect()
        finally:
            self.destroy()

    # ---- URI helpers / scan ----
    def _normalize_addr(self, s: str) -> str:
        s = (s or "").strip(); s = s[2:] if s.lower().startswith("0x") else s
        return s.upper()

    def _rebuild_uri(self):
        chan = int(self.chan_var.get() or 99)
        rate = self.rate_var.get() or "2M"
        addr = self._normalize_addr(self.addr_var.get() or "E7E7E7E7E7")
        self.uri_var.set(f"radio://0/{chan}/{rate}/{addr}")

    def _on_scan(self):
        """Keep console messages as requested."""
        try:
            self.log("Scanning for Crazyradio/Crazyflie...")
            cflib.crtp.init_drivers(enable_debug_driver=False)
            found = cflib.crtp.scan_interfaces()
            uris = [u for (u, _d) in (found or [])]
            self.log(f"Scan complete: found {len(uris)} device(s)")
            if uris:
                self.cfg.recent_uris = uris + [u for u in self.cfg.recent_uris if u not in uris]
                save_config(self.cfg)
                self.mru_combo.configure(values=self.cfg.recent_uris)
                self.mru_var.set(uris[0]); self._on_select_mru()
        except Exception as e:
            self.log(f"Scan failed: {e}")

    def _on_select_mru(self, *_):
        uri = (self.mru_var.get() or "").strip()
        if not uri: return
        self.uri_var.set(uri)
        try:
            if uri.startswith("radio://"):
                parts = uri.split("/")
                self.chan_var.set(int(parts[3])); self.rate_var.set(parts[4]); self.addr_var.set("0x" + parts[5])
        except Exception:
            pass


if __name__ == "__main__":
    App().mainloop()<|MERGE_RESOLUTION|>--- conflicted
+++ resolved
@@ -134,11 +134,14 @@
         self.btn_xyz_stop  = ttk.Button(row2, text="Stop setpoints", state=tk.DISABLED, command=self.stop_coords)
         self.btn_xyz_start.pack(side=tk.LEFT); self.btn_xyz_stop.pack(side=tk.LEFT, padx=6)
 
-<<<<<<< HEAD
-        # Control mode notebook
+        # Arm 按鈕（放在 Controls 區塊、Flight Control 上方）
+        self.btn_arm = ttk.Button(parent, text="Arm", command=self._arm_cf, state=tk.DISABLED)
+        self.btn_arm.pack(anchor=tk.W, pady=(8,0))
+
+        # 控制模式分頁（2-PID / 4-PID）
         self.ctrl_nb = ttk.Notebook(parent)
-        tab2 = ttk.Frame(self.ctrl_nb)
-        tab4 = ttk.Frame(self.ctrl_nb)
+        tab2 = ttk.Frame(self.ctrl_nb)   # 2-PID Controls
+        tab4 = ttk.Frame(self.ctrl_nb)   # 4-PID Controls
         self.ctrl_nb.add(tab2, text="2-PID Controls")
         self.ctrl_nb.add(tab4, text="4-PID Controls")
         self.ctrl_nb.pack(fill=tk.X, pady=(8,0))
@@ -147,15 +150,6 @@
         # --- 2-PID tab (RPYT setpoints) ---
         fc = ttk.Labelframe(tab2, text="Flight Control", padding=8)
         fc.pack(fill=tk.X)
-=======
-        # Arm button
-        self.btn_arm = ttk.Button(parent, text="Arm", command=self._arm_cf, state=tk.DISABLED)
-        self.btn_arm.pack(anchor=tk.W, pady=(8,0))
-
-        # Flight Control
-        fc = ttk.Labelframe(parent, text="Flight Control", padding=8)
-        fc.pack(fill=tk.X, pady=(8,0))
->>>>>>> b86f7afe
         self.btn_sp_start = ttk.Button(fc, text="Start", command=self._sp_start)
         self.btn_sp_stop  = ttk.Button(fc, text="Stop",  command=self._sp_stop, state=tk.DISABLED)
         self.btn_sp_start.pack(side=tk.LEFT)
@@ -180,7 +174,7 @@
         self.btn_pwm_start.pack(side=tk.LEFT)
         self.btn_pwm_stop.pack(side=tk.LEFT, padx=(6,12))
 
-        # Safety (common)
+        # Safety（共用）
         safe = ttk.Labelframe(parent, text="Safety", padding=8); safe.pack(fill=tk.X, pady=(8,0))
         ttk.Button(safe, text="Emergency stop (RPYT=0,0,0,0)", command=self.emergency_stop).pack(side=tk.LEFT)
         ttk.Button(safe, text="Land (ramp down)", command=self.land).pack(side=tk.LEFT, padx=8)
@@ -315,7 +309,7 @@
         self.btn_sp_start.configure(state=tk.NORMAL); self.btn_sp_stop.configure(state=tk.DISABLED)
         self.log("Setpoint loop stopped")
 
-<<<<<<< HEAD
+
     # ---- PWM loop ----
     def _pwm_start(self):
         if self.setpoints and self.setpoints.is_running():
@@ -343,7 +337,7 @@
         elif tab == "4-PID Controls":
             if self.setpoints and self.setpoints.is_running():
                 self._sp_stop()
-=======
+
     def _arm_cf(self):
         try:
             if self.cf:
@@ -351,7 +345,6 @@
                 self.log("Arming request sent")
         except Exception as e:
             self.log(f"Arming request failed: {e}")
->>>>>>> b86f7afe
 
     # ---- Safety ----
     def emergency_stop(self):
